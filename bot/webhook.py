--- conflicted
+++ resolved
@@ -1,97 +1,36 @@
-<<<<<<< HEAD
-#!/usr/bin/env python3
-"""
-bot/simple_webhook.py - Real webhook manager implementation
-Save this as bot/simple_webhook.py
-=======
 # bot/webhook.py - OPTIMIZED webhook manager with smart heartbeat and reduced requests
 #!/usr/bin/env python3
 """
 OPTIMIZED Webhook Manager with intelligent heartbeat scheduling and request reduction
 Dramatically reduces API calls while maintaining reliable connection status
->>>>>>> 0a511e17
 """
 
 import json
+import random
 import requests
 import time
-<<<<<<< HEAD
-from datetime import datetime
-from typing import Optional, Dict, Any
-
-class SimpleWebhookManager:
-    """Simplified webhook manager that exactly matches API expectations"""
-=======
 import threading
 from datetime import datetime, timedelta
 from requests.exceptions import RequestException, Timeout, ConnectionError
 
 class OptimizedWebhookManager:
     """OPTIMIZED webhook manager with smart heartbeat scheduling and request batching"""
->>>>>>> 0a511e17
-    
-    def __init__(self, bot_name: str, display_name: str, avatar_url: str, 
-                 webhook_url: str, bot_secret: str, bio: str = None, wallet_address: str = None):
+    
+    def __init__(self, bot_name, display_name, avatar_url, webhook_url, bot_secret, phrases, bio=None, get_balance_callback=None, wallet_address=None):
         self.bot_name = bot_name
         self.display_name = display_name
         self.avatar_url = avatar_url
         self.webhook_url = webhook_url
-<<<<<<< HEAD
-        self.bot_secret = bot_secret
-        self.bio = bio
-=======
         self.bot_secret = bot_secret or "dev"
         self.phrases = phrases
         self.bio = bio
         self.get_balance_callback = get_balance_callback
->>>>>>> 0a511e17
         self.wallet_address = wallet_address
         
-        # Session tracking
+        # Session balance tracking
+        self.starting_balance = None
         self.session_start_time = None
-        self.starting_balance = None
-        
-<<<<<<< HEAD
-        # Simple stats
-        self.total_webhooks_sent = 0
-        self.successful_webhooks = 0
-        
-        self.enabled = bool(webhook_url and bot_secret)
-        
-        print(f"🤖 {display_name}: Webhook {'enabled' if self.enabled else 'disabled'}")
-    
-    def set_session_start(self, starting_balance: float, start_time: str = None):
-        """Set session start metrics"""
-        self.starting_balance = starting_balance
-        self.session_start_time = start_time or datetime.utcnow().isoformat() + "Z"
-    
-    def _build_base_payload(self, action: str, details: Dict[str, Any]) -> Dict[str, Any]:
-        """Build the base payload that matches API expectations exactly"""
-        return {
-            "botName": self.bot_name,
-            "displayName": self.display_name,
-            "avatarUrl": self.avatar_url,
-            "action": action,
-            "details": details,
-            "timestamp": datetime.utcnow().isoformat() + "Z",
-            "botSecret": self.bot_secret
-        }
-    
-    def _send_webhook(self, payload: Dict[str, Any]) -> bool:
-        """Send webhook with basic retry logic"""
-        if not self.enabled:
-            return False
-        
-        self.total_webhooks_sent += 1
-        
-        try:
-            response = requests.post(
-                self.webhook_url,
-                json=payload,
-                timeout=10,
-                headers={"Content-Type": "application/json"}
-            )
-=======
+        
         # OPTIMIZATION: Smart heartbeat scheduling
         self.last_heartbeat_sent = 0
         self.heartbeat_interval = 120  # 2 minutes base interval
@@ -477,206 +416,8 @@
             self._update_stats(success, action_type)
             
             return success
->>>>>>> 0a511e17
-            
-            if response.status_code == 200:
-                self.successful_webhooks += 1
-                return True
-            else:
-                print(f"🤖 {self.display_name}: Webhook failed - HTTP {response.status_code}")
-                return False
-                
-        except Exception as e:
-<<<<<<< HEAD
-            print(f"🤖 {self.display_name}: Webhook error - {e}")
-            return False
-    
-    # CORE TRADING ACTIONS - These are the main ones the API expects
-    
-    def send_startup(self, starting_balance: float, tokens_found: int, config: Dict = None) -> bool:
-        """Send startup notification"""
-        details = {
-            "message": f"{self.display_name} is now online and ready to trade!",
-            "startingBalance": starting_balance,
-            "tokensFound": tokens_found,
-            "walletAddress": self.wallet_address
-        }
-        
-        if self.bio:
-            details["bio"] = self.bio
-        
-        if config:
-            details["config"] = config
-        
-        payload = self._build_base_payload("startup", details)
-        return self._send_webhook(payload)
-    
-    def send_buy(self, token_address: str, token_symbol: str, token_name: str, 
-                 amount_avax: float, tx_hash: str, current_balance: float) -> bool:
-        """Send buy action"""
-        details = {
-            "message": f"Bought {token_symbol} with {amount_avax:.4f} AVAX",
-            "tokenAddress": token_address,
-            "tokenSymbol": token_symbol, 
-            "tokenName": token_name,
-            "amountAvax": amount_avax,
-            "txHash": tx_hash,
-            "currentBalance": current_balance,
-            "walletAddress": self.wallet_address
-        }
-        
-        payload = self._build_base_payload("buy", details)
-        return self._send_webhook(payload)
-    
-    def send_sell(self, token_address: str, token_symbol: str, token_name: str,
-                  token_amount: int, readable_amount: float, sell_percentage: float,
-                  tx_hash: str, current_balance: float) -> bool:
-        """Send sell action"""
-        details = {
-            "message": f"Sold {readable_amount:.4f} {token_symbol} ({sell_percentage:.1f}%)",
-            "tokenAddress": token_address,
-            "tokenSymbol": token_symbol,
-            "tokenName": token_name,
-            "tokenAmount": str(token_amount),
-            "readableAmount": readable_amount,
-            "sellPercentage": sell_percentage,
-            "txHash": tx_hash,
-            "currentBalance": current_balance,
-            "walletAddress": self.wallet_address
-        }
-        
-        payload = self._build_base_payload("sell", details)
-        return self._send_webhook(payload)
-    
-    def send_hold(self, token_address: str, token_symbol: str, token_name: str,
-                  token_balance: int, current_balance: float) -> bool:
-        """Send hold action"""
-        readable_balance = token_balance / 1e18
-        details = {
-            "message": f"Holding {readable_balance:.4f} {token_symbol}",
-            "tokenAddress": token_address,
-            "tokenSymbol": token_symbol,
-            "tokenName": token_name,
-            "tokenBalance": str(token_balance),
-            "readableBalance": readable_balance,
-            "currentBalance": current_balance,
-            "walletAddress": self.wallet_address
-        }
-        
-        payload = self._build_base_payload("hold", details)
-        return self._send_webhook(payload)
-    
-    def send_create_token(self, token_name: str, token_symbol: str, 
-                         investment_amount: float, tx_hash: str = None, 
-                         current_balance: float = None) -> bool:
-        """Send token creation action"""
-        details = {
-            "message": f"Created new token: {token_name} (${token_symbol})",
-            "tokenName": token_name,
-            "tokenSymbol": token_symbol,
-            "investmentAmount": investment_amount,
-            "currentBalance": current_balance,
-            "walletAddress": self.wallet_address
-        }
-        
-        if tx_hash:
-            details["txHash"] = tx_hash
-        
-        payload = self._build_base_payload("create_token", details)
-        return self._send_webhook(payload)
-    
-    def send_error(self, error_message: str, error_type: str = "general_error", 
-                   current_balance: float = None) -> bool:
-        """Send error notification"""
-        details = {
-            "message": f"Error: {error_message}",
-            "errorType": error_type,
-            "errorDetails": error_message,
-            "walletAddress": self.wallet_address
-        }
-        
-        if current_balance is not None:
-            details["currentBalance"] = current_balance
-        
-        payload = self._build_base_payload("error", details)
-        return self._send_webhook(payload)
-    
-    def send_heartbeat(self, current_balance: float, tokens_tracked: int) -> bool:
-        """Send simple heartbeat"""
-        details = {
-            "message": f"{self.display_name} is active",
-            "currentBalance": current_balance,
-            "tokensTracked": tokens_tracked,
-            "walletAddress": self.wallet_address,
-            "status": "active"
-        }
-        
-        payload = self._build_base_payload("heartbeat", details)
-        return self._send_webhook(payload)
-    
-    def send_shutdown(self, total_cycles: int, current_balance: float, reason: str = "user") -> bool:
-        """Send shutdown notification"""
-        details = {
-            "message": f"{self.display_name} is going offline",
-            "totalCycles": total_cycles,
-            "currentBalance": current_balance,
-            "reason": reason,
-            "walletAddress": self.wallet_address
-        }
-        
-        # Calculate P&L if we have starting balance
-        if self.starting_balance is not None:
-            pnl_amount = current_balance - self.starting_balance
-            pnl_percentage = (pnl_amount / self.starting_balance * 100) if self.starting_balance > 0 else 0
-            details.update({
-                "startingBalance": self.starting_balance,
-                "pnlAmount": pnl_amount,
-                "pnlPercentage": pnl_percentage
-            })
-        
-        payload = self._build_base_payload("shutdown", details)
-        return self._send_webhook(payload)
-    
-    def send_offline(self, total_cycles: int, current_balance: float, reason: str = "shutdown") -> bool:
-        """Send offline notification to immediately mark bot as offline"""
-        details = {
-            "message": f"{self.display_name} has gone offline",
-            "totalCycles": total_cycles,
-            "currentBalance": current_balance,
-            "reason": reason,
-            "walletAddress": self.wallet_address,
-            "offline": True
-        }
-        
-        # Calculate P&L if we have starting balance
-        if self.starting_balance is not None:
-            pnl_amount = current_balance - self.starting_balance
-            pnl_percentage = (pnl_amount / self.starting_balance * 100) if self.starting_balance > 0 else 0
-            details.update({
-                "startingBalance": self.starting_balance,
-                "pnlAmount": pnl_amount,
-                "pnlPercentage": pnl_percentage
-            })
-        
-        payload = self._build_base_payload("offline", details)
-        return self._send_webhook(payload)
-    
-    # UTILITY METHODS
-    
-    def get_success_rate(self) -> float:
-        """Get webhook success rate"""
-        if self.total_webhooks_sent == 0:
-            return 1.0
-        return self.successful_webhooks / self.total_webhooks_sent
-    
-    def print_stats(self):
-        """Print simple stats"""
-        success_rate = self.get_success_rate() * 100
-        print(f"🤖 {self.display_name}: Webhook Stats:")
-        print(f"   📡 Sent: {self.total_webhooks_sent}")
-        print(f"   ✅ Success: {self.successful_webhooks}")
-        print(f"   📊 Rate: {success_rate:.1f}%")
-=======
+            
+        except Exception as e:
             print(f"🤖 TVB: ❌ Direct webhook error: {e}")
             self._update_stats(False, action_type, str(e))
             return False
@@ -928,5 +669,4 @@
 
 
 # Backward compatibility alias
-WebhookManager = OptimizedWebhookManager
->>>>>>> 0a511e17
+WebhookManager = OptimizedWebhookManager