#!/usr/bin/env python3
"""
<<<<<<< HEAD
FIXED Factory contract interface with correct ABI from the actual contract
Addresses transaction revert issues by using the exact function signatures
=======
Fixed Factory contract interface for TVB bot interactions
Corrected ABI to match the actual GrandFactory.sol contract
>>>>>>> 0a511e17
"""

from web3 import Web3

class FactoryContract:
<<<<<<< HEAD
    """FIXED Interface for the TokenFactory smart contract with correct ABI"""
=======
    """Interface for the TokenFactory smart contract with correct ABI"""
>>>>>>> 0a511e17
    
    def __init__(self, w3, address):
        self.w3 = w3
        self.address = w3.to_checksum_address(address)
        self.abi = self._get_correct_factory_abi()
        self.contract = w3.eth.contract(address=self.address, abi=self.abi)
        
        print(f"🤖 TVB: 📜 FIXED Factory contract initialized at {address}")
    
<<<<<<< HEAD
    def _get_correct_factory_abi(self):
        """Get the CORRECTED factory contract ABI based on the actual Solidity contract"""
        return [
            # CREATE TOKEN FUNCTION - matches createToken in GrandFactory.sol
=======
    def _get_factory_abi(self):
        """Get the CORRECTED factory contract ABI matching GrandFactory.sol"""
        return [
            # CORRECTED: createToken with all required parameters
>>>>>>> 0a511e17
            {
                "inputs": [
                    {"internalType": "string", "name": "name", "type": "string"},
                    {"internalType": "string", "name": "symbol", "type": "string"}, 
                    {"internalType": "string", "name": "imageUrl", "type": "string"},
                    {"internalType": "address", "name": "burnManager", "type": "address"},
                    {"internalType": "uint256", "name": "minTokensOut", "type": "uint256"}
                ],
                "name": "createToken",
                "outputs": [{"internalType": "address", "name": "", "type": "address"}],
                "stateMutability": "payable",
                "type": "function"
            },
<<<<<<< HEAD
            
            # BUY FUNCTION - matches buy function in GrandFactory.sol
=======
            # CORRECTED: buy with minTokensOut parameter
>>>>>>> 0a511e17
            {
                "inputs": [
                    {"internalType": "address", "name": "tokenAddress", "type": "address"},
                    {"internalType": "uint256", "name": "minTokensOut", "type": "uint256"}
                ],
                "name": "buy",
                "outputs": [],
                "stateMutability": "payable", 
                "type": "function"
            },
<<<<<<< HEAD
            
            # SELL FUNCTION - matches sell function in GrandFactory.sol
=======
            # CORRECTED: sell with minEthOut parameter (this was the big one!)
>>>>>>> 0a511e17
            {
                "inputs": [
                    {"internalType": "address", "name": "tokenAddress", "type": "address"},
                    {"internalType": "uint256", "name": "tokenAmount", "type": "uint256"},
                    {"internalType": "uint256", "name": "minEthOut", "type": "uint256"}
                ],
                "name": "sell",
                "outputs": [],
                "stateMutability": "nonpayable",
                "type": "function"
            },
<<<<<<< HEAD
            
            # VIEW FUNCTIONS
=======
            # View functions (these were mostly correct)
>>>>>>> 0a511e17
            {
                "inputs": [],
                "name": "getAllTokens", 
                "outputs": [{"internalType": "address[]", "name": "", "type": "address[]"}],
                "stateMutability": "view",
                "type": "function"
            },
            
            {
                "inputs": [{"internalType": "address", "name": "tokenAddress", "type": "address"}],
                "name": "getTokenState",
                "outputs": [{"internalType": "uint8", "name": "", "type": "uint8"}],
                "stateMutability": "view", 
                "type": "function"
            },
            
            {
                "inputs": [{"internalType": "address", "name": "", "type": "address"}],
                "name": "lastPrice",
                "outputs": [{"internalType": "uint256", "name": "", "type": "uint256"}],
                "stateMutability": "view",
                "type": "function"
            },
            
            {
                "inputs": [
                    {"internalType": "address", "name": "tokenAddress", "type": "address"},
                    {"internalType": "uint256", "name": "tokenAmount", "type": "uint256"}
                ],
                "name": "calculateBuyPrice", 
                "outputs": [{"internalType": "uint256", "name": "", "type": "uint256"}],
                "stateMutability": "view",
                "type": "function"
            },
            
            {
                "inputs": [
                    {"internalType": "address", "name": "tokenAddress", "type": "address"},
<<<<<<< HEAD
                    {"internalType": "uint256", "name": "tokenAmount", "type": "uint256"}
                ],
                "name": "calculateSellPrice",
                "outputs": [{"internalType": "uint256", "name": "", "type": "uint256"}], 
                "stateMutability": "view",
                "type": "function"
            },
            
=======
                    {"internalType": "uint256", "name": "ethAmount", "type": "uint256"}
                ],
                "name": "calculateTokenAmount",
                "outputs": [{"internalType": "uint256", "name": "", "type": "uint256"}],
                "stateMutability": "view",
                "type": "function"
            },
            # NEW: Functions that were missing from original ABI
>>>>>>> 0a511e17
            {
                "inputs": [
                    {"internalType": "address", "name": "tokenAddress", "type": "address"},
                    {"internalType": "uint256", "name": "tokenAmount", "type": "uint256"}
                ],
                "name": "calculateBuyPrice",
                "outputs": [{"internalType": "uint256", "name": "", "type": "uint256"}],
                "stateMutability": "view",
                "type": "function"
            },
            {
                "inputs": [
                    {"internalType": "address", "name": "tokenAddress", "type": "address"},
                    {"internalType": "uint256", "name": "tokenAmount", "type": "uint256"}
                ],
                "name": "calculateSellPrice",
                "outputs": [{"internalType": "uint256", "name": "", "type": "uint256"}],
                "stateMutability": "view",
                "type": "function"
            },
            
            {
                "inputs": [{"internalType": "uint256", "name": "amount", "type": "uint256"}],
                "name": "calculateFee",
                "outputs": [{"internalType": "uint256", "name": "", "type": "uint256"}],
                "stateMutability": "pure",
                "type": "function"
            },
            
            {
                "inputs": [{"internalType": "address", "name": "token", "type": "address"}],
                "name": "getFundingGoal",
                "outputs": [{"internalType": "uint256", "name": "", "type": "uint256"}],
                "stateMutability": "view",
                "type": "function"
            },
            
            {
                "inputs": [{"internalType": "address", "name": "", "type": "address"}],
                "name": "collateral",
                "outputs": [{"internalType": "uint256", "name": "", "type": "uint256"}],
                "stateMutability": "view",
                "type": "function"
            },
            
            {
                "inputs": [{"internalType": "address", "name": "", "type": "address"}],
                "name": "virtualSupply",
                "outputs": [{"internalType": "uint256", "name": "", "type": "uint256"}],
                "stateMutability": "view",
                "type": "function"
            },
            
            # CONSTANTS
            {
                "inputs": [],
                "name": "INITIAL_PRICE",
                "outputs": [{"internalType": "uint256", "name": "", "type": "uint256"}],
                "stateMutability": "view",
                "type": "function"
            },
            
            {
                "inputs": [],
                "name": "MIN_PURCHASE", 
                "outputs": [{"internalType": "uint256", "name": "", "type": "uint256"}],
                "stateMutability": "view",
                "type": "function"
            },
            
            {
                "inputs": [],
                "name": "MAX_PURCHASE",
                "outputs": [{"internalType": "uint256", "name": "", "type": "uint256"}],
                "stateMutability": "view",
                "type": "function"
            },
            {
                "inputs": [{"internalType": "address", "name": "tokenAddress", "type": "address"}],
                "name": "resumeTrading",
                "outputs": [],
                "stateMutability": "nonpayable",
                "type": "function"
            },
            {
                "inputs": [{"internalType": "address", "name": "tokenAddress", "type": "address"}],
                "name": "getGoalReachedTimestamp",
                "outputs": [{"internalType": "uint256", "name": "", "type": "uint256"}],
                "stateMutability": "view",
                "type": "function"
            },
            {
                "inputs": [{"internalType": "address", "name": "tokenAddress", "type": "address"}],
                "name": "getTimeUntilAutoResume",
                "outputs": [{"internalType": "uint256", "name": "", "type": "uint256"}],
                "stateMutability": "view",
                "type": "function"
            },
            # Contract constants and state variables
            {
                "inputs": [],
                "name": "DECIMALS",
                "outputs": [{"internalType": "uint256", "name": "", "type": "uint256"}],
                "stateMutability": "view",
                "type": "function"
            },
            {
                "inputs": [],
                "name": "MAX_SUPPLY",
                "outputs": [{"internalType": "uint256", "name": "", "type": "uint256"}],
                "stateMutability": "view",
                "type": "function"
            },
            {
                "inputs": [],
                "name": "INITIAL_PRICE",
                "outputs": [{"internalType": "uint256", "name": "", "type": "uint256"}],
                "stateMutability": "view",
                "type": "function"
            },
            {
                "inputs": [],
                "name": "MIN_PURCHASE",
                "outputs": [{"internalType": "uint256", "name": "", "type": "uint256"}],
                "stateMutability": "view",
                "type": "function"
            },
            {
                "inputs": [],
                "name": "MAX_PURCHASE",
                "outputs": [{"internalType": "uint256", "name": "", "type": "uint256"}],
                "stateMutability": "view",
                "type": "function"
            },
            {
                "inputs": [],
                "name": "TRADING_FEE",
                "outputs": [{"internalType": "uint256", "name": "", "type": "uint256"}],
                "stateMutability": "view",
                "type": "function"
            },
            {
                "inputs": [{"internalType": "address", "name": "", "type": "address"}],
                "name": "virtualSupply",
                "outputs": [{"internalType": "uint256", "name": "", "type": "uint256"}],
                "stateMutability": "view",
                "type": "function"
            },
            {
                "inputs": [{"internalType": "address", "name": "", "type": "address"}],
                "name": "tokenCreators",
                "outputs": [{"internalType": "address", "name": "", "type": "address"}],
                "stateMutability": "view",
                "type": "function"
            }
        ]
    
    def get_all_tokens(self):
        """Get all token addresses from the factory"""
        try:
            return self.contract.functions.getAllTokens().call()
        except Exception as e:
            print(f"🤖 TVB: ❌ Error getting all tokens: {e}")
            return []
    
    def get_token_state(self, token_address):
        """Get the current state of a token"""
        try:
            return self.contract.functions.getTokenState(
                self.w3.to_checksum_address(token_address)
            ).call()
        except Exception as e:
            print(f"🤖 TVB: ❌ Error getting token state for {token_address}: {e}")
            return 0
    
<<<<<<< HEAD
=======
    def get_current_price(self, token_address):
        """Get the current price of a token using lastPrice (deprecated method name)"""
        return self.get_last_price(token_address)
    
>>>>>>> 0a511e17
    def get_last_price(self, token_address):
        """Get the last recorded price of a token"""
        try:
            return self.contract.functions.lastPrice(
                self.w3.to_checksum_address(token_address)
            ).call()
        except Exception as e:
            print(f"🤖 TVB: ❌ Error getting last price for {token_address}: {e}")
            return 0
    
    def calculate_token_amount(self, token_address, eth_amount):
        """Calculate how many tokens can be bought with given ETH amount"""
        try:
            eth_amount_wei = self.w3.to_wei(eth_amount, 'ether')
            return self.contract.functions.calculateTokenAmount(
                self.w3.to_checksum_address(token_address),
                eth_amount_wei
            ).call()
        except Exception as e:
            print(f"🤖 TVB: ❌ Error calculating token amount: {e}")
            return 0
    
    def calculate_buy_price(self, token_address, token_amount):
<<<<<<< HEAD
        """Calculate price for buying specific token amount"""
=======
        """Calculate the price to buy a specific amount of tokens"""
>>>>>>> 0a511e17
        try:
            return self.contract.functions.calculateBuyPrice(
                self.w3.to_checksum_address(token_address),
                token_amount
            ).call()
        except Exception as e:
            print(f"🤖 TVB: ❌ Error calculating buy price: {e}")
            return 0
    
    def calculate_sell_price(self, token_address, token_amount):
<<<<<<< HEAD
        """Calculate price for selling specific token amount"""
=======
        """Calculate the price received for selling a specific amount of tokens"""
>>>>>>> 0a511e17
        try:
            return self.contract.functions.calculateSellPrice(
                self.w3.to_checksum_address(token_address),
                token_amount
            ).call()
        except Exception as e:
            print(f"🤖 TVB: ❌ Error calculating sell price: {e}")
            return 0
    
    def calculate_fee(self, amount):
        """Calculate trading fee for given amount"""
        try:
            amount_wei = self.w3.to_wei(amount, 'ether')
            return self.contract.functions.calculateFee(amount_wei).call()
        except Exception as e:
            print(f"🤖 TVB: ❌ Error calculating fee: {e}")
            return 0
    
    def get_funding_goal(self, token_address):
        """Get the funding goal for a token"""
        try:
            return self.contract.functions.getFundingGoal(
                self.w3.to_checksum_address(token_address)
            ).call()
        except Exception as e:
            print(f"🤖 TVB: ❌ Error getting funding goal for {token_address}: {e}")
            return 0
    
    def get_collateral(self, token_address):
        """Get the current collateral amount for a token"""
        try:
            return self.contract.functions.collateral(
                self.w3.to_checksum_address(token_address)
            ).call()
        except Exception as e:
            print(f"🤖 TVB: ❌ Error getting collateral for {token_address}: {e}")
            return 0
    
    def get_virtual_supply(self, token_address):
<<<<<<< HEAD
        """Get virtual supply for a token"""
        try:
            return self.contract.functions.virtualSupply(
                self.w3.to_checksum_address(token_address)
            ).call()
        except Exception as e:
            print(f"🤖 TVB: ❌ Error getting virtual supply for {token_address}: {e}")
            return 0
    
    def get_constants(self):
        """Get contract constants for validation"""
        try:
            return {
                "INITIAL_PRICE": self.contract.functions.INITIAL_PRICE().call(),
                "MIN_PURCHASE": self.contract.functions.MIN_PURCHASE().call(), 
                "MAX_PURCHASE": self.contract.functions.MAX_PURCHASE().call()
            }
=======
        """Get the virtual supply of a token"""
        try:
            return self.contract.functions.virtualSupply(
                self.w3.to_checksum_address(token_address)
            ).call()
        except Exception as e:
            print(f"🤖 TVB: ❌ Error getting virtual supply for {token_address}: {e}")
            return 0
    
    def get_token_creator(self, token_address):
        """Get the creator address of a token"""
        try:
            return self.contract.functions.tokenCreators(
                self.w3.to_checksum_address(token_address)
            ).call()
        except Exception as e:
            print(f"🤖 TVB: ❌ Error getting token creator for {token_address}: {e}")
            return "0x0000000000000000000000000000000000000000"
    
    def get_goal_reached_timestamp(self, token_address):
        """Get the timestamp when token reached its funding goal"""
        try:
            return self.contract.functions.getGoalReachedTimestamp(
                self.w3.to_checksum_address(token_address)
            ).call()
        except Exception as e:
            print(f"🤖 TVB: ❌ Error getting goal timestamp for {token_address}: {e}")
            return 0
    
    def get_time_until_auto_resume(self, token_address):
        """Get time remaining until automatic trading resumption"""
        try:
            return self.contract.functions.getTimeUntilAutoResume(
                self.w3.to_checksum_address(token_address)
            ).call()
        except Exception as e:
            print(f"🤖 TVB: ❌ Error getting auto resume time for {token_address}: {e}")
            return 0
    
    def get_contract_constants(self):
        """Get important contract constants"""
        try:
            return {
                "DECIMALS": self.contract.functions.DECIMALS().call(),
                "MAX_SUPPLY": self.contract.functions.MAX_SUPPLY().call(),
                "INITIAL_PRICE": self.contract.functions.INITIAL_PRICE().call(),
                "MIN_PURCHASE": self.contract.functions.MIN_PURCHASE().call(),
                "MAX_PURCHASE": self.contract.functions.MAX_PURCHASE().call(),
                "TRADING_FEE": self.contract.functions.TRADING_FEE().call(),
            }
        except Exception as e:
            print(f"🤖 TVB: ❌ Error getting contract constants: {e}")
            return {}
    
    def get_token_info(self, token_address):
        """Get comprehensive information about a token"""
        try:
            address = self.w3.to_checksum_address(token_address)
            
            info = {
                "address": address,
                "state": self.get_token_state(address),
                "lastPrice": self.get_last_price(address),
                "fundingGoal": self.get_funding_goal(address),
                "collateral": self.get_collateral(address),
                "virtualSupply": self.get_virtual_supply(address),
                "creator": self.get_token_creator(address),
                "goalReachedTimestamp": self.get_goal_reached_timestamp(address),
                "timeUntilAutoResume": self.get_time_until_auto_resume(address)
            }
            
            # Add calculated fields
            if info["fundingGoal"] > 0:
                info["fundingProgress"] = (info["collateral"] / info["fundingGoal"]) * 100
            else:
                info["fundingProgress"] = 0
            
            return info
            
>>>>>>> 0a511e17
        except Exception as e:
            print(f"🤖 TVB: ❌ Error getting constants: {e}")
            return {}
    
    def is_token_tradeable(self, token_address):
        """Check if a token is in a tradeable state"""
        state = self.get_token_state(token_address)
        return state in [1, 4]  # TRADING or RESUMED states
    
    def get_tradeable_tokens(self):
        """Get all tokens that are currently tradeable"""
        all_tokens = self.get_all_tokens()
        tradeable = []
        
        for token_address in all_tokens:
            if self.is_token_tradeable(token_address):
                tradeable.append(token_address)
        
        return tradeable
    
<<<<<<< HEAD
    def validate_trade_parameters(self, token_address, action, amount=None):
        """Validate parameters before making a trade"""
        try:
            # Check token state
            state = self.get_token_state(token_address)
            if state not in [1, 4]:  # TRADING or RESUMED
                return False, f"Token not tradeable (state: {state})"
            
            # Get contract constants for validation
            constants = self.get_constants()
            
            if action == "buy" and amount:
                amount_wei = self.w3.to_wei(amount, 'ether')
                min_purchase = constants.get('MIN_PURCHASE', 0)
                max_purchase = constants.get('MAX_PURCHASE', 0)
                
                if amount_wei < min_purchase:
                    return False, f"Amount below minimum ({self.w3.from_wei(min_purchase, 'ether')} AVAX)"
                
                if amount_wei > max_purchase:
                    return False, f"Amount above maximum ({self.w3.from_wei(max_purchase, 'ether')} AVAX)"
            
            return True, "Valid"
            
        except Exception as e:
            return False, f"Validation error: {e}"
=======
    def get_token_states_batch(self, token_addresses):
        """Get states for multiple tokens efficiently"""
        states = {}
        
        for address in token_addresses:
            try:
                state = self.get_token_state(address)
                states[address] = state
            except Exception as e:
                print(f"🤖 TVB: ⚠️ Error getting state for {address}: {e}")
                states[address] = 0  # Default to NOT_CREATED
        
        return states
    
    def estimate_gas_for_buy(self, token_address, eth_amount, min_tokens_out=0):
        """Estimate gas needed for a buy transaction"""
        try:
            return self.contract.functions.buy(
                self.w3.to_checksum_address(token_address),
                min_tokens_out
            ).estimate_gas({
                'value': self.w3.to_wei(eth_amount, 'ether')
            })
        except Exception as e:
            print(f"🤖 TVB: ❌ Error estimating buy gas: {e}")
            return 800000  # Increased default fallback
    
    def estimate_gas_for_sell(self, token_address, token_amount, min_eth_out=0):
        """Estimate gas needed for a sell transaction"""
        try:
            return self.contract.functions.sell(
                self.w3.to_checksum_address(token_address),
                token_amount,
                min_eth_out
            ).estimate_gas()
        except Exception as e:
            print(f"🤖 TVB: ❌ Error estimating sell gas: {e}")
            return 800000  # Increased default fallback
>>>>>>> 0a511e17


# Token state constants
class TokenState:
    NOT_CREATED = 0
    TRADING = 1
    GOAL_REACHED = 2
    HALTED = 3
    RESUMED = 4
    
    @classmethod
    def get_name(cls, state):
        """Get human-readable name for token state"""
        names = {
            0: "Not Created",
            1: "Trading", 
            2: "Goal Reached",
            3: "Halted",
            4: "Resumed"
        }
        return names.get(state, f"Unknown ({state})")
    
    @classmethod
    def is_tradeable(cls, state):
        """Check if a state allows trading"""
        return state in [cls.TRADING, cls.RESUMED]


# Example usage and testing
if __name__ == "__main__":
<<<<<<< HEAD
    print("🤖 TVB: FIXED Factory contract interface loaded!")
    print("🤖 TVB: Key fixes:")
    print("  ✅ Correct sell function signature (3 parameters)")
    print("  ✅ Added minEthOut parameter to sell calls")
    print("  ✅ Added validation functions")
    print("  ✅ Updated ABI to match actual contract")
=======
    print("🤖 TVB: CORRECTED Factory contract interface loaded!")
>>>>>>> 0a511e17
    
    print("\n🤖 TVB: Token states:")
    for i in range(5):
        print(f"  {i}: {TokenState.get_name(i)} (Tradeable: {TokenState.is_tradeable(i)})")
    
<<<<<<< HEAD
    print("\n🤖 TVB: ✅ FIXED Factory contract module ready!")
=======
    print("🤖 TVB: ✅ CORRECTED Factory contract module test complete!")
    print("🤖 TVB: 🔧 Key fixes:")
    print("  - Added minEthOut parameter to sell() function")
    print("  - Corrected all function signatures to match contract")
    print("  - Added missing view functions")
    print("  - Increased gas estimates for more complex contract")
>>>>>>> 0a511e17
<|MERGE_RESOLUTION|>--- conflicted
+++ resolved
@@ -1,46 +1,30 @@
 #!/usr/bin/env python3
 """
-<<<<<<< HEAD
-FIXED Factory contract interface with correct ABI from the actual contract
-Addresses transaction revert issues by using the exact function signatures
-=======
 Fixed Factory contract interface for TVB bot interactions
 Corrected ABI to match the actual GrandFactory.sol contract
->>>>>>> 0a511e17
 """
 
 from web3 import Web3
 
 class FactoryContract:
-<<<<<<< HEAD
-    """FIXED Interface for the TokenFactory smart contract with correct ABI"""
-=======
     """Interface for the TokenFactory smart contract with correct ABI"""
->>>>>>> 0a511e17
     
     def __init__(self, w3, address):
         self.w3 = w3
         self.address = w3.to_checksum_address(address)
-        self.abi = self._get_correct_factory_abi()
+        self.abi = self._get_factory_abi()
         self.contract = w3.eth.contract(address=self.address, abi=self.abi)
         
-        print(f"🤖 TVB: 📜 FIXED Factory contract initialized at {address}")
-    
-<<<<<<< HEAD
-    def _get_correct_factory_abi(self):
-        """Get the CORRECTED factory contract ABI based on the actual Solidity contract"""
-        return [
-            # CREATE TOKEN FUNCTION - matches createToken in GrandFactory.sol
-=======
+        print(f"🤖 TVB: 📜 Factory contract initialized at {address}")
+    
     def _get_factory_abi(self):
         """Get the CORRECTED factory contract ABI matching GrandFactory.sol"""
         return [
             # CORRECTED: createToken with all required parameters
->>>>>>> 0a511e17
             {
                 "inputs": [
                     {"internalType": "string", "name": "name", "type": "string"},
-                    {"internalType": "string", "name": "symbol", "type": "string"}, 
+                    {"internalType": "string", "name": "symbol", "type": "string"},
                     {"internalType": "string", "name": "imageUrl", "type": "string"},
                     {"internalType": "address", "name": "burnManager", "type": "address"},
                     {"internalType": "uint256", "name": "minTokensOut", "type": "uint256"}
@@ -50,12 +34,7 @@
                 "stateMutability": "payable",
                 "type": "function"
             },
-<<<<<<< HEAD
-            
-            # BUY FUNCTION - matches buy function in GrandFactory.sol
-=======
             # CORRECTED: buy with minTokensOut parameter
->>>>>>> 0a511e17
             {
                 "inputs": [
                     {"internalType": "address", "name": "tokenAddress", "type": "address"},
@@ -63,15 +42,10 @@
                 ],
                 "name": "buy",
                 "outputs": [],
-                "stateMutability": "payable", 
-                "type": "function"
-            },
-<<<<<<< HEAD
-            
-            # SELL FUNCTION - matches sell function in GrandFactory.sol
-=======
+                "stateMutability": "payable",
+                "type": "function"
+            },
             # CORRECTED: sell with minEthOut parameter (this was the big one!)
->>>>>>> 0a511e17
             {
                 "inputs": [
                     {"internalType": "address", "name": "tokenAddress", "type": "address"},
@@ -83,144 +57,78 @@
                 "stateMutability": "nonpayable",
                 "type": "function"
             },
-<<<<<<< HEAD
-            
-            # VIEW FUNCTIONS
-=======
             # View functions (these were mostly correct)
->>>>>>> 0a511e17
-            {
-                "inputs": [],
-                "name": "getAllTokens", 
+            {
+                "inputs": [],
+                "name": "getAllTokens",
                 "outputs": [{"internalType": "address[]", "name": "", "type": "address[]"}],
                 "stateMutability": "view",
                 "type": "function"
             },
-            
+            {
+                "inputs": [{"internalType": "address", "name": "tokenAddress", "type": "address"}],
+                "name": "lastPrice",
+                "outputs": [{"internalType": "uint256", "name": "", "type": "uint256"}],
+                "stateMutability": "view",
+                "type": "function"
+            },
             {
                 "inputs": [{"internalType": "address", "name": "tokenAddress", "type": "address"}],
                 "name": "getTokenState",
                 "outputs": [{"internalType": "uint8", "name": "", "type": "uint8"}],
-                "stateMutability": "view", 
-                "type": "function"
-            },
-            
-            {
-                "inputs": [{"internalType": "address", "name": "", "type": "address"}],
-                "name": "lastPrice",
-                "outputs": [{"internalType": "uint256", "name": "", "type": "uint256"}],
-                "stateMutability": "view",
-                "type": "function"
-            },
-            
+                "stateMutability": "view",
+                "type": "function"
+            },
+            {
+                "inputs": [
+                    {"internalType": "address", "name": "tokenAddress", "type": "address"},
+                    {"internalType": "uint256", "name": "ethAmount", "type": "uint256"}
+                ],
+                "name": "calculateTokenAmount",
+                "outputs": [{"internalType": "uint256", "name": "", "type": "uint256"}],
+                "stateMutability": "view",
+                "type": "function"
+            },
+            # NEW: Functions that were missing from original ABI
             {
                 "inputs": [
                     {"internalType": "address", "name": "tokenAddress", "type": "address"},
                     {"internalType": "uint256", "name": "tokenAmount", "type": "uint256"}
                 ],
-                "name": "calculateBuyPrice", 
-                "outputs": [{"internalType": "uint256", "name": "", "type": "uint256"}],
-                "stateMutability": "view",
-                "type": "function"
-            },
-            
-            {
-                "inputs": [
-                    {"internalType": "address", "name": "tokenAddress", "type": "address"},
-<<<<<<< HEAD
-                    {"internalType": "uint256", "name": "tokenAmount", "type": "uint256"}
-                ],
-                "name": "calculateSellPrice",
-                "outputs": [{"internalType": "uint256", "name": "", "type": "uint256"}], 
-                "stateMutability": "view",
-                "type": "function"
-            },
-            
-=======
-                    {"internalType": "uint256", "name": "ethAmount", "type": "uint256"}
-                ],
-                "name": "calculateTokenAmount",
-                "outputs": [{"internalType": "uint256", "name": "", "type": "uint256"}],
-                "stateMutability": "view",
-                "type": "function"
-            },
-            # NEW: Functions that were missing from original ABI
->>>>>>> 0a511e17
+                "name": "calculateBuyPrice",
+                "outputs": [{"internalType": "uint256", "name": "", "type": "uint256"}],
+                "stateMutability": "view",
+                "type": "function"
+            },
             {
                 "inputs": [
                     {"internalType": "address", "name": "tokenAddress", "type": "address"},
                     {"internalType": "uint256", "name": "tokenAmount", "type": "uint256"}
                 ],
-                "name": "calculateBuyPrice",
-                "outputs": [{"internalType": "uint256", "name": "", "type": "uint256"}],
-                "stateMutability": "view",
-                "type": "function"
-            },
-            {
-                "inputs": [
-                    {"internalType": "address", "name": "tokenAddress", "type": "address"},
-                    {"internalType": "uint256", "name": "tokenAmount", "type": "uint256"}
-                ],
                 "name": "calculateSellPrice",
                 "outputs": [{"internalType": "uint256", "name": "", "type": "uint256"}],
                 "stateMutability": "view",
                 "type": "function"
             },
-            
+            {
+                "inputs": [{"internalType": "address", "name": "token", "type": "address"}],
+                "name": "getFundingGoal",
+                "outputs": [{"internalType": "uint256", "name": "", "type": "uint256"}],
+                "stateMutability": "view",
+                "type": "function"
+            },
+            {
+                "inputs": [{"internalType": "address", "name": "", "type": "address"}],
+                "name": "collateral",
+                "outputs": [{"internalType": "uint256", "name": "", "type": "uint256"}],
+                "stateMutability": "view",
+                "type": "function"
+            },
             {
                 "inputs": [{"internalType": "uint256", "name": "amount", "type": "uint256"}],
                 "name": "calculateFee",
                 "outputs": [{"internalType": "uint256", "name": "", "type": "uint256"}],
                 "stateMutability": "pure",
-                "type": "function"
-            },
-            
-            {
-                "inputs": [{"internalType": "address", "name": "token", "type": "address"}],
-                "name": "getFundingGoal",
-                "outputs": [{"internalType": "uint256", "name": "", "type": "uint256"}],
-                "stateMutability": "view",
-                "type": "function"
-            },
-            
-            {
-                "inputs": [{"internalType": "address", "name": "", "type": "address"}],
-                "name": "collateral",
-                "outputs": [{"internalType": "uint256", "name": "", "type": "uint256"}],
-                "stateMutability": "view",
-                "type": "function"
-            },
-            
-            {
-                "inputs": [{"internalType": "address", "name": "", "type": "address"}],
-                "name": "virtualSupply",
-                "outputs": [{"internalType": "uint256", "name": "", "type": "uint256"}],
-                "stateMutability": "view",
-                "type": "function"
-            },
-            
-            # CONSTANTS
-            {
-                "inputs": [],
-                "name": "INITIAL_PRICE",
-                "outputs": [{"internalType": "uint256", "name": "", "type": "uint256"}],
-                "stateMutability": "view",
-                "type": "function"
-            },
-            
-            {
-                "inputs": [],
-                "name": "MIN_PURCHASE", 
-                "outputs": [{"internalType": "uint256", "name": "", "type": "uint256"}],
-                "stateMutability": "view",
-                "type": "function"
-            },
-            
-            {
-                "inputs": [],
-                "name": "MAX_PURCHASE",
-                "outputs": [{"internalType": "uint256", "name": "", "type": "uint256"}],
-                "stateMutability": "view",
                 "type": "function"
             },
             {
@@ -321,13 +229,10 @@
             print(f"🤖 TVB: ❌ Error getting token state for {token_address}: {e}")
             return 0
     
-<<<<<<< HEAD
-=======
     def get_current_price(self, token_address):
         """Get the current price of a token using lastPrice (deprecated method name)"""
         return self.get_last_price(token_address)
     
->>>>>>> 0a511e17
     def get_last_price(self, token_address):
         """Get the last recorded price of a token"""
         try:
@@ -351,11 +256,7 @@
             return 0
     
     def calculate_buy_price(self, token_address, token_amount):
-<<<<<<< HEAD
-        """Calculate price for buying specific token amount"""
-=======
         """Calculate the price to buy a specific amount of tokens"""
->>>>>>> 0a511e17
         try:
             return self.contract.functions.calculateBuyPrice(
                 self.w3.to_checksum_address(token_address),
@@ -366,11 +267,7 @@
             return 0
     
     def calculate_sell_price(self, token_address, token_amount):
-<<<<<<< HEAD
-        """Calculate price for selling specific token amount"""
-=======
         """Calculate the price received for selling a specific amount of tokens"""
->>>>>>> 0a511e17
         try:
             return self.contract.functions.calculateSellPrice(
                 self.w3.to_checksum_address(token_address),
@@ -410,25 +307,6 @@
             return 0
     
     def get_virtual_supply(self, token_address):
-<<<<<<< HEAD
-        """Get virtual supply for a token"""
-        try:
-            return self.contract.functions.virtualSupply(
-                self.w3.to_checksum_address(token_address)
-            ).call()
-        except Exception as e:
-            print(f"🤖 TVB: ❌ Error getting virtual supply for {token_address}: {e}")
-            return 0
-    
-    def get_constants(self):
-        """Get contract constants for validation"""
-        try:
-            return {
-                "INITIAL_PRICE": self.contract.functions.INITIAL_PRICE().call(),
-                "MIN_PURCHASE": self.contract.functions.MIN_PURCHASE().call(), 
-                "MAX_PURCHASE": self.contract.functions.MAX_PURCHASE().call()
-            }
-=======
         """Get the virtual supply of a token"""
         try:
             return self.contract.functions.virtualSupply(
@@ -508,10 +386,9 @@
             
             return info
             
->>>>>>> 0a511e17
-        except Exception as e:
-            print(f"🤖 TVB: ❌ Error getting constants: {e}")
-            return {}
+        except Exception as e:
+            print(f"🤖 TVB: ❌ Error getting token info for {token_address}: {e}")
+            return None
     
     def is_token_tradeable(self, token_address):
         """Check if a token is in a tradeable state"""
@@ -529,34 +406,6 @@
         
         return tradeable
     
-<<<<<<< HEAD
-    def validate_trade_parameters(self, token_address, action, amount=None):
-        """Validate parameters before making a trade"""
-        try:
-            # Check token state
-            state = self.get_token_state(token_address)
-            if state not in [1, 4]:  # TRADING or RESUMED
-                return False, f"Token not tradeable (state: {state})"
-            
-            # Get contract constants for validation
-            constants = self.get_constants()
-            
-            if action == "buy" and amount:
-                amount_wei = self.w3.to_wei(amount, 'ether')
-                min_purchase = constants.get('MIN_PURCHASE', 0)
-                max_purchase = constants.get('MAX_PURCHASE', 0)
-                
-                if amount_wei < min_purchase:
-                    return False, f"Amount below minimum ({self.w3.from_wei(min_purchase, 'ether')} AVAX)"
-                
-                if amount_wei > max_purchase:
-                    return False, f"Amount above maximum ({self.w3.from_wei(max_purchase, 'ether')} AVAX)"
-            
-            return True, "Valid"
-            
-        except Exception as e:
-            return False, f"Validation error: {e}"
-=======
     def get_token_states_batch(self, token_addresses):
         """Get states for multiple tokens efficiently"""
         states = {}
@@ -595,10 +444,9 @@
         except Exception as e:
             print(f"🤖 TVB: ❌ Error estimating sell gas: {e}")
             return 800000  # Increased default fallback
->>>>>>> 0a511e17
-
-
-# Token state constants
+
+
+# Token state constants for easy reference
 class TokenState:
     NOT_CREATED = 0
     TRADING = 1
@@ -626,28 +474,16 @@
 
 # Example usage and testing
 if __name__ == "__main__":
-<<<<<<< HEAD
-    print("🤖 TVB: FIXED Factory contract interface loaded!")
-    print("🤖 TVB: Key fixes:")
-    print("  ✅ Correct sell function signature (3 parameters)")
-    print("  ✅ Added minEthOut parameter to sell calls")
-    print("  ✅ Added validation functions")
-    print("  ✅ Updated ABI to match actual contract")
-=======
     print("🤖 TVB: CORRECTED Factory contract interface loaded!")
->>>>>>> 0a511e17
-    
-    print("\n🤖 TVB: Token states:")
+    
+    # Example of how to use the interface
+    print("🤖 TVB: Token states:")
     for i in range(5):
         print(f"  {i}: {TokenState.get_name(i)} (Tradeable: {TokenState.is_tradeable(i)})")
     
-<<<<<<< HEAD
-    print("\n🤖 TVB: ✅ FIXED Factory contract module ready!")
-=======
     print("🤖 TVB: ✅ CORRECTED Factory contract module test complete!")
     print("🤖 TVB: 🔧 Key fixes:")
     print("  - Added minEthOut parameter to sell() function")
     print("  - Corrected all function signatures to match contract")
     print("  - Added missing view functions")
-    print("  - Increased gas estimates for more complex contract")
->>>>>>> 0a511e17
+    print("  - Increased gas estimates for more complex contract")